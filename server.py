--- conflicted
+++ resolved
@@ -72,9 +72,5 @@
     return {"programs": load_programs("./programs")}
 
 if __name__ == "__main__":
-<<<<<<< HEAD
     print(f"Visit page at http://localhost:8975/index")
-=======
-    print("Server is starting...")
->>>>>>> 6bf20663
     uvicorn.run("server:app", host="0.0.0.0", port=8975, reload=True)